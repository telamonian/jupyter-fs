--- conflicted
+++ resolved
@@ -46,13 +46,9 @@
 	find . -name "__pycache__" | xargs  rm -rf
 	find . -name "*.pyc" | xargs rm -rf
 	find . -name ".ipynb_checkpoints" | xargs  rm -rf
-<<<<<<< HEAD
-	rm -rf .coverage coverage cover htmlcov logs build dist *.egg-info lib node_modules lab-dist yarn-error.log coverage.xml python_junit.xml
-=======
 	rm -rf build coverage* dist *.egg-info *junit.xml .jupyter MANIFEST node_modules package-lock.json pip-wheel-metadata yarn.lock
 	rm -rf js/dist js/lib js/node_modules js/package-lock.json js/tsconfig.tsbuildinfo js/yarn.lock
 	rm -rf jupyterfs/labdist
->>>>>>> 742f339d
 	# make -C ./docs clean
 
 dev_install: dev_serverextension dev_labextension ## set up the repo for active development
